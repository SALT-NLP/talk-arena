--- conflicted
+++ resolved
@@ -18,15 +18,10 @@
 
     anonymous = True
 
-<<<<<<< HEAD
     model_shorthand = ["qwen2", "diva_3_8b", "diva_1b", "pipe_l3.0", "gemini_1.5f", "gpt4o", "gemini_1.5p", "typhoon"]
-=======
-    model_shorthand = ["typhoon", "diva_3_8b", "qwen2", "diva_1b", "pipe_l3.0", "gemini_1.5f", "gpt4o", "gemini_1.5p"]
->>>>>>> 2e67fc6b
     all_models = list(range(len(model_shorthand)))
 
     # Generation Setup
-    typhoon_audio, typhoon = sh.typhoon_streaming("scb10x/llama-3-typhoon-v1.5-8b-audio-preview")
     diva_audio, diva = sh.diva_streaming("WillHeld/DiVA-llama-3-v0-8b")
     qwen2_audio, qwen2 = sh.qwen2_streaming("Qwen/Qwen2-Audio-7B-Instruct")
     diva_smol_audio, diva_smol = sh.diva_streaming("WillHeld/DiVA-llama-3.2-1b")
@@ -37,7 +32,6 @@
     typhoon_audio, typhoon_model = sh.typhoon_streaming("scb10x/llama-3-typhoon-v1.5-8b-audio-preview")
 
     resp_generators = [
-        sh.gradio_gen_factory(typhoon_audio, "Typhoon Audio 8B", anonymous),
         sh.gradio_gen_factory(diva_audio, "DiVA Llama 3 8B", anonymous),
         sh.gradio_gen_factory(qwen2_audio, "Qwen 2", anonymous),
         sh.gradio_gen_factory(diva_smol_audio, "DiVA Llama 3.2 1B", anonymous),
