--- conflicted
+++ resolved
@@ -77,22 +77,15 @@
         )
     spinner_id = 0
     spinners = ["◐ ", "◓ ", "◑", "◒"]
-<<<<<<< HEAD
     spinner = spinners[0]
     gen_pair = [resp_generators[model_order[0]], resp_generators[model_order[1]]]
     latencies = [{}, {}]  # Store timing info for each model
     resps = ["", ""]
     error_in_model = False
-=======
-    gen_pair = [resp_generators[model_order[0]], resp_generators[model_order[1]]]
-    latencies = [{}, {}]  # Store timing info for each model
-    resps = ["", ""]
->>>>>>> d7cd9065
     for order, generator in enumerate(gen_pair):
         start_time = time.time()
         first_token = True
         total_length = 0
-<<<<<<< HEAD
         try:
             async for local_resp in generator(audio_input, order):
                 total_length += 1
@@ -129,16 +122,6 @@
                 visible=True,
                 label=f"Model {order+1}",
             )
-=======
-        async for local_resp in generator(audio_input, order):
-            total_length += 1
-            if first_token:
-                latencies[order]["time_to_first_token"] = time.time() - start_time
-                first_token = False
-            resps[order] = local_resp
-            spinner = spinners[spinner_id]
-            spinner_id = (spinner_id + 1) % 4
->>>>>>> d7cd9065
             yield (
                 gr.Button(
                     value=spinner + " Generating Responses " + spinner,
@@ -209,11 +192,8 @@
 
 def clear_factory(button_id):
     def clear(audio_input, model_order, pref_counter, reasoning, latency):
-<<<<<<< HEAD
         textbox1 = gr.Textbox(visible=False)
         textbox2 = gr.Textbox(visible=False)
-=======
->>>>>>> d7cd9065
         if button_id != None:
             sr, y = audio_input
             x = xxhash.xxh32(bytes(y)).hexdigest()
@@ -229,7 +209,6 @@
                 }
             )
             pref_counter += 1
-<<<<<<< HEAD
             model_a = model_name[model_order[0]]
             model_b = model_name[model_order[1]]
             response = f"Previous round showed {model_a} on the left and {model_b} on the right!"
@@ -241,10 +220,6 @@
         try:
             sr, y = audio_input
             x = xxhash.xxh32(bytes(y)).hexdigest()
-=======
-
-        try:
->>>>>>> d7cd9065
             os.remove(f"{x}.wav")
         except:
             # file already deleted, this is just a failsafe to assure data is cleared
@@ -322,15 +297,9 @@
 
     with gr.Row(equal_height=True):
         with gr.Column(scale=1):
-<<<<<<< HEAD
             out1 = gr.Textbox(visible=False, lines=5, max_lines=5, autoscroll=False)
         with gr.Column(scale=1):
             out2 = gr.Textbox(visible=False, lines=5, max_lines=5, autoscroll=False)
-=======
-            out1 = gr.Textbox(visible=False, max_lines=5, lines=5)
-        with gr.Column(scale=1):
-            out2 = gr.Textbox(visible=False, max_lines=5, lines=5)
->>>>>>> d7cd9065
 
     with gr.Row(equal_height=True):
         reason = gr.Textbox(label="[Optional] Explain Your Preferences", visible=False, scale=4)
